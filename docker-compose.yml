--- conflicted
+++ resolved
@@ -102,10 +102,7 @@
         soft: 262144
         hard: 262144
     networks:
-<<<<<<< HEAD
       - cryptobridge-network
-=======
-      - cryptobridge-net
 
   # 🔧 ClickHouse Client (Optional - for interactive queries)
   clickhouse-client:
@@ -131,7 +128,7 @@
              ORDER BY (timestamp, transaction_id) 
              SETTINGS index_granularity = 8192'"
     networks:
-      - cryptobridge-net
+      - cryptobridge-network
     restart: "no"
 
   # 🎯 Init Container to setup HDFS directories
@@ -182,9 +179,8 @@
     environment:
       - CORE_CONF_fs_defaultFS=hdfs://namenode:9000
     networks:
-      - cryptobridge-net
+      - cryptobridge-network
     restart: "no"
->>>>>>> 39574584
 
 volumes:
   zookeeper_data:
